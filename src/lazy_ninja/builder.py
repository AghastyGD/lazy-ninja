from typing import Optional, Set, Dict, List, Type

<<<<<<< HEAD
from django.db import connection
from django.apps import apps
=======
from django.apps import apps
from django.db import connection
>>>>>>> a8a7e609

from ninja import NinjaAPI, Schema

from . import register_model_routes
<<<<<<< HEAD
from .helpers import to_kebab_case
from .utils import generate_schema
=======
from .utils import generate_schema
from .pagination import get_pagination_strategy, BasePagination

>>>>>>> a8a7e609

class DynamicAPI:
    """
    Dynamically registers CRUD routes for Django models using Django Ninja.

    This class scans installed Django models (excluding those from specified apps)
    and automatically creates/uses Pydantic schemas for listing, detailing,
    creating, and updating models. It registers these routes with Ninja.
    """

    def __init__(
        self,
        api: NinjaAPI,
        excluded_apps: Optional[Set[str]] = None,
        schema_config: Optional[Dict[str, Dict[str, List[str]]]] = None,
        custom_schemas: Optional[Dict[str, Dict[str, Type[Schema]]]] = None,
        pagination_type: Optional[str] = None,
    ):
        """
        Initializes the DynamicAPI instance.

        Args:
            api: The NinjaAPI instance.
            excluded_apps: Set of Django app labels to exclude (default: {"auth", "contenttypes", "admin", "sessions"}).
            schema_config: Dictionary mapping model names to schema configurations
                           (e.g., exclude fields and optional fields).
            custom_schemas: Dictionary mapping model names to custom Pydantic Schema classes for
                            list, detail, create, and update operations.  The dictionary should have the structure:
                            `{"ModelName": {"list": ListSchema, "detail": DetailSchema, "create": CreateSchema, "update": UpdateSchema}}`
                            If a schema is not provided for a specific operation, the default generated schema will be used.
            pagination_type: Type of pagination to use ('limit-offset' or 'page-number').
                           If None, uses NINJA_PAGINATION_CLASS from settings.
                           
        Pagination Configuration:
            The pagination can be configured in three ways (in order of precedence):
            1. pagination_type parameter in DynamicAPI
            2. NINJA_PAGINATION_CLASS in Django settings
            3. Default to LimitOffsetPagination
            
            The page size is configured via NINJA_PAGINATION_PER_PAGE in settings.
        """
        self.api = api
        self.excluded_apps = excluded_apps or {"auth", "contenttypes", "admin", "sessions"}
        self.schema_config = schema_config or {}
        self.custom_schemas = custom_schemas or {}
        

        self.pagination_strategy = get_pagination_strategy(
            pagination_type=pagination_type,
        )

    def register_all_models(self) -> None:
        """
        Scans Django models and registers routes.

        Excludes models from specified apps.  Uses custom schemas if provided;
        otherwise, generates schemas based on schema_config or defaults.
        """
        
        with connection.cursor() as cursor:
            existing_tables = connection.introspection.table_names(cursor)
            
        for model in apps.get_models():
            app_label = model._meta.app_label
            model_name = model.__name__

            if app_label in self.excluded_apps:
                continue
            
            if model._meta.db_table not in existing_tables:
                continue

            custom_schema = self.custom_schemas.get(model_name)

            if custom_schema:
                list_schema = custom_schema.get("list") or generate_schema(model)  # Fallback to generated
                detail_schema = custom_schema.get("detail") or generate_schema(model) # Fallback to generated
                create_schema = custom_schema.get("create") # No fallback, required for create
                update_schema = custom_schema.get("update") # No fallback, required for update

            else:
                model_config = self.schema_config.get(model_name, {})
                exclude_fields = model_config.get("exclude", [
                    "id", 
                    "created_at", 
                    "updated_at", 
                    "deleted_at"
                ])
                
                optional_fields = model_config.get("optional_fields", [])

                list_schema = generate_schema(model)
                detail_schema = generate_schema(model)
                create_schema = generate_schema(model, exclude=exclude_fields, optional_fields=optional_fields)
                update_schema = generate_schema(model, exclude=exclude_fields, optional_fields=optional_fields, update=True)

            register_model_routes(
                api=self.api,
                model=model,
                base_url=f"/{to_kebab_case(model_name)}",
                list_schema=list_schema,
                detail_schema=detail_schema,
                create_schema=create_schema,
                update_schema=update_schema,
                pagination_strategy=self.pagination_strategy
            )<|MERGE_RESOLUTION|>--- conflicted
+++ resolved
@@ -1,24 +1,14 @@
 from typing import Optional, Set, Dict, List, Type
 
-<<<<<<< HEAD
 from django.db import connection
 from django.apps import apps
-=======
-from django.apps import apps
-from django.db import connection
->>>>>>> a8a7e609
 
 from ninja import NinjaAPI, Schema
 
 from . import register_model_routes
-<<<<<<< HEAD
+from .utils import generate_schema
 from .helpers import to_kebab_case
-from .utils import generate_schema
-=======
-from .utils import generate_schema
-from .pagination import get_pagination_strategy, BasePagination
-
->>>>>>> a8a7e609
+from .pagination import get_pagination_strategy
 
 class DynamicAPI:
     """
@@ -64,7 +54,6 @@
         self.excluded_apps = excluded_apps or {"auth", "contenttypes", "admin", "sessions"}
         self.schema_config = schema_config or {}
         self.custom_schemas = custom_schemas or {}
-        
 
         self.pagination_strategy = get_pagination_strategy(
             pagination_type=pagination_type,
